--- conflicted
+++ resolved
@@ -52,33 +52,8 @@
         if not (use_default_model or model_file):
             raise CommandlineError("No model to run: the --model_file option was not used and --no_default_model was specified.")
 
-<<<<<<< HEAD
-        builtin_model = user_model = None
-
-        if use_default_model:
-            s = resourceStream('etc/opgee.xml', stream_type='bytes', decode=None)
-            mf = ModelFile('[opgee]/etc/opgee.xml', stream=s)
-            builtin_model = mf.model
-
-        if model_file:
-            mf = ModelFile(model_file)
-            user_model = mf.model
-
-        # TBD: remove this after writing merge that works at the XML level
-        def merge_models(model1, model2):
-            # if one or the other is None, return the other
-            if not (model1 and model2):
-                return model1 or model2 or None
-
-            # TBD: do the actual merge
-            return None
-
-        model = merge_models(builtin_model, user_model)
-        model.validate()
-=======
         mf = ModelFile(model_file, use_default_model=use_default_model)
         model = mf.model
->>>>>>> 5d68e78f
 
         all_analyses = model.analyses()
         if analysis_names:
