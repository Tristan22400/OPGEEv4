--- conflicted
+++ resolved
@@ -875,7 +875,6 @@
             else [("TOTAL", self.carbon_intensity)] + ci_tuples
         )
 
-<<<<<<< HEAD
         ei_results = (
             None
             if ei_tuples is None
@@ -888,10 +887,9 @@
 
         # TBD: need to save the streams data to CSV
         #  =========================================
-=======
         dfs = [s.to_dataframe() for s in self.streams()]
         streams_data = pd.concat(dfs)
->>>>>>> 774637eb
+
 
         result = FieldResult(
             analysis.name,
