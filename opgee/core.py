--- conflicted
+++ resolved
@@ -48,13 +48,8 @@
 def elt_name(elt):
     return elt.attrib.get('name')
 
-
-<<<<<<< HEAD
-def instantiate_subelts(elt, cls, parent=None, as_dict=False, include_names=None, field_names=None):
-=======
 def instantiate_subelts(elt, cls, parent=None, as_dict=False, include_names=None,
                         **cls_args):
->>>>>>> ef40de11
     """
     Return a list of instances of ``cls`` (or of its indicated subclass of ``Process``).
 
@@ -74,19 +69,8 @@
     tag = cls.__name__  # class name matches element name
 
     include = None if include_names is None else set(include_names)
-<<<<<<< HEAD
-
-    def _from_xml(e):
-        if tag == 'Analysis':
-            return cls.from_xml(e, parent=parent, field_names=field_names)
-        else:
-            return cls.from_xml(e, parent=parent)
-
-    objs = [_from_xml(e) for e in elt.findall(tag) if include is None or e.attrib.get('name') in include]
-=======
     objs = [cls.from_xml(e, parent=parent, **cls_args)
             for e in elt.findall(tag) if include is None or e.attrib.get('name') in include]
->>>>>>> ef40de11
 
     if as_dict:
         d = {obj.name: obj for obj in objs}
