--- conflicted
+++ resolved
@@ -433,9 +433,6 @@
 
         return gas_fugitives
 
-<<<<<<< HEAD
-    # Deprecated after removing _after_init.
-=======
     def get_compressor_and_well_loss_rate(self, inlet_stream):
         """
         Get the compressor and well loss rate for a given inlet stream.
@@ -464,19 +461,7 @@
         result = selected_row["Recip Comp"] if "Compressor" in self.name else selected_row["Well"]
         return ureg.Quantity(result, "frac")
 
-    @property
-    def model(self):
-        """
-        Return the `Model` this `Process` belongs to.
-
-        :return: (Model) the enclosing `Model` instance.
-        """
-        if not self._model:
-            self._model = self.find_parent('Model')
-
-        return self._model
-
->>>>>>> 045e1a24
+    # Deprecated after removing _after_init.
     def get_field(self):
         return self.field
 
