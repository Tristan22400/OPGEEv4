#
# Simulation class
#
# Author: Richard Plevin
#
# Copyright (c) 2022 the author and The Board of Trustees of the Leland Stanford Junior University.
# See LICENSE.txt for license details.
#
import json
import os
import numpy as np
import pandas as pd

from ..config import pathjoin
from ..core import OpgeeObject, split_attr_name
from ..error import OpgeeException, McsSystemError, McsUserError, CommandlineError, ModelValidationError
from ..log import getLogger
from ..model_file import ModelFile
from ..pkg_utils import resourceStream
from ..utils import mkdirs, removeTree
from .LHS import lhs
from .distro import get_frozen_rv

_logger = getLogger(__name__)


TRIAL_DATA_CSV = 'trial_data.csv'
RESULTS_DIR = 'results'                 # TBD: better to store results.csv in field_dir along with trial_data.csv?
MODEL_FILE = 'merged_model.xml'
META_DATA_FILE = 'metadata.json'

DISTROS_CSV = 'mcs/etc/parameter_distributions.csv'

DIGITS = 3

def magnitude(quantity):
    return round(quantity.m, DIGITS)

def model_file_path(sim_dir):
    model_file = pathjoin(sim_dir, MODEL_FILE)
    return model_file

def read_distributions(pathname=None):
    """
    Read distributions from the designated CSV file. These are combined with those defined
    using the @Distribution.register() decorator, used to define distributions with dependencies.

    :param pathname: (str) the pathname of the CSV file describing parameter distributions
    :return: (none)
    """
    distros_csv = pathname or resourceStream(DISTROS_CSV, stream_type='bytes', decode=None)

    df = pd.read_csv(distros_csv, skip_blank_lines=True, comment='#').fillna('')

    for row in df.itertuples(index=False, name='row'):
        shape = row.distribution_type.lower()
        name = row.variable_name
        low = row.low_bound
        high = row.high_bound
        mean = row.mean
        stdev = row.SD
        default = row.default_value
        prob_of_yes = row.prob_of_yes
        pathname = row.pathname

        if name == '':
            continue

        if low == '' and high == '' and mean == '' and prob_of_yes == '' and shape != 'empirical':
            _logger.info(f"* {name} depends on other distributions / smart defaults")        # TODO add in lookup of attribute value
            continue

        if shape == 'binary':
            if prob_of_yes == 0 or prob_of_yes == 1:
                _logger.info(f"* Ignoring distribution on {name}, Binary distribution has prob_of_yes = {prob_of_yes}")
                continue

            rv = get_frozen_rv('weighted_binary', prob_of_one=0.5 if prob_of_yes == '' else prob_of_yes)

        elif shape == 'uniform':
            if low == high:
                _logger.info(f"* Ignoring distribution on {name}, Uniform high and low bounds are both {low}")
                continue

            rv = get_frozen_rv('uniform', min=low, max=high)

        elif shape == 'triangular':
            if low == high:
                _logger.info(f"* Ignoring distribution on {name}, Triangle high and low bounds are both {low}")
                continue

            rv = get_frozen_rv('triangle', min=low, mode=default, max=high)

        elif shape == 'normal':
            if stdev == 0.0:
                _logger.info(f"* Ignoring distribution on {name}, Normal has stdev = 0")
                continue

            if low == '' or high == '':
                rv = get_frozen_rv('normal', mean=mean, stdev=stdev)
            else:
                rv = get_frozen_rv('truncated_normal', mean=mean, stdev=stdev, low=low, high=high)

        elif shape == 'lognormal':
            if stdev == 0.0:
                _logger.info(f"* Ignoring distribution on {name}, Lognormal has stdev = 0")
                continue

            rv = get_frozen_rv('lognormal', logmean=mean, logstdev=stdev)

        elif shape == 'empirical':
            rv = get_frozen_rv('empirical', pathname=pathname, colname=name)

        else:
            raise McsSystemError(f"Unknown distribution shape: '{shape}'")

        # merge CSV-based distros with decorator-based ones
        Distribution(name, rv)


class Distribution(OpgeeObject):

    instances = {}

    def __init__(self, full_name, rv):
        self.full_name = full_name
        try:
            self.class_name, self.attr_name = split_attr_name(full_name)
        except OpgeeException as e:
            raise McsUserError(f"attribute name format is 'ATTR' (same as 'Field.ATTR) or 'CLASS.ATTR'; got '{full_name}'")

        self.rv = rv
        self.instances[full_name] = self

    @classmethod
    def distributions(cls):
        """
        Return a list of the defined Distribution instances.

        :return: (list of opgee.mcs.Distribution) the instances
        """
        return cls.instances.values()

    def __str__(self):
        return f"<Distribution '{self.full_name}' = {self.rv}>"


# TBD: maybe have a "results" subdir, with file  for results of 1 analysis?

class Simulation(OpgeeObject):
    # TBD: update this document string
    """
    ``Simulation`` represents the file and directory structure of a Monte Carlo simulation.
    Each simulation has an associated top-level directory which contains:

    - `metadata.json`: currently, only the analysis name is stored here, but more stuff later.

    - `{field_name}/trial_data.csv`: values drawn from parameter distributions, with each row
      representing a single trial, and each column representing the vector of values drawn for
      a single parameter. This file is created by the "gensim" sub-command.

    - `analysis_XXX.csv`: results for the analysis named `XXX`. Each column represents the
      results of a single output variable. Each row represents the value of all output variables
      for one trial of a single field. The field name is thus included in each row, allowing
      results for all fields in a single analysis to be stored in one file.

    - `trials`: a directory holding subdirectories for each trial, allowing each to be run
      independently (e.g., on a multi-core or cluster computer). The directory structure under
      ``trials`` comprises two levels of 3-digit values, which, when concatenated form the
      trial number. That is, trial 1,423 would be found in ``trials/001/423``. This allows
      up to 1 million trials while ensuring that no directory contains more than 1000 items.
      Limiting directory size improves performance.
    """
    def __init__(self, sim_dir, analysis_name=None, trials=0, field_names=None, save_to_path=None):
        self.pathname = sim_dir
        self.results_dir = pathjoin(sim_dir, RESULTS_DIR)
        self.model_file = model_file_path(sim_dir)

        # TBD: to allow the same trial_num to be run across fields, cache field
        #      trial_data in a dict by field name rather than a single DF

        self.trial_data_df = None # loaded on demand by ``trial_data`` method.
        self.trials = trials

        self.analysis_name = analysis_name
        self.analysis = None
        self.field_names = field_names
        self.metadata = None

        if not os.path.isdir(self.pathname):
            raise McsUserError(f"Simulation directory '{self.pathname}' does not exist.")

        if analysis_name:
            self._save_meta_data()
        else:
            self._load_meta_data()

<<<<<<< HEAD
        mf = ModelFile(self.model_file, use_default_model=False)
=======
        mf = ModelFile(self.model_file, use_default_model=False, save_to_path=save_to_path)
>>>>>>> 1b80a239
        self.model = mf.model

        self.analysis = analysis = self.model.get_analysis(self.analysis_name, raiseError=False)
        if not analysis:
            raise CommandlineError(f"Analysis '{self.analysis_name}' was not found in model")

        if trials > 0:
            self.generate()

    def _save_meta_data(self):
        self.metadata = {
            'analysis_name': self.analysis_name,
            'trials'       : self.trials,
            'field_names'  : self.field_names,  # None => process all Fields in the Analysis
        }

        with open(self.metadata_path(), 'w') as fp:
            json.dump(self.metadata, fp, indent=2)

    def _load_meta_data(self):
        metadata_path = self.metadata_path()
        try:
            with open(metadata_path, 'r') as fp:
                self.metadata = metadata = json.load(fp)
        except Exception as e:
            raise McsUserError(f"Failed to load simulation '{metadata_path}' : {e}")

        self.analysis_name = metadata['analysis_name']
        self.trials        = metadata['trials']
        self.field_names   = metadata['field_names']

    @classmethod
    def new(cls, sim_dir, model_files, analysis_name, trials,
            field_names=None, overwrite=False, use_default_model=True):
        """
        Create the simulation directory and the ``sandboxes`` sub-directory.

        :param sim_dir: (str) the top-level simulation directory
        :param model_files: (list of XML filenames) the XML files to load, in order to be merged
        :param analysis_name: (str) the name of the analysis for which to generate the MCS
        :param trials: (int) the number of trials to generate
        :param field_names: (list of str or None) Field names to limit the Simulation to use.
           (None => use all Fields defined in the Analysis.)
        :param overwrite: (bool) if True, overwrite directory if it already exists,
          otherwise refuse to do so.
        :param use_default_model: (bool) whether to use the default model in etc/opgee.xml as
           the baseline model to merge with.
        :return: a new ``Simulation`` instance
        """
        if os.path.lexists(sim_dir):
            if not overwrite:
                raise McsUserError(f"Directory '{sim_dir}' already exists. Use "
                                    "Simulation.new(sim_dir, overwrite=True) to replace it.")
            removeTree(sim_dir, ignore_errors=False)

        mkdirs(sim_dir)

        # Stores the merged model in the simulation folder to ensure the same one
        # is used for all trials. Avoids having each worker regenerate this, and
        # thus avoids different models being used if underlying files change while
        # the simulation is running.
        merged_model_file = model_file_path(sim_dir)
        mf = ModelFile(model_files, use_default_model=use_default_model, save_to_path=merged_model_file)

        analysis = mf.model.get_analysis(analysis_name, raiseError=False)
        if not analysis:
            raise McsUserError(f"Analysis '{analysis_name}' was not found in model")

        field_names = field_names or analysis.field_names(enabled_only=True)
        sim = cls(sim_dir, analysis_name=analysis_name, trials=trials, field_names=field_names)
        return sim

    def field_dir(self, field):
        d = pathjoin(self.pathname, field.name)
        return d

    def trial_data_path(self, field, mkdir=False):
        d = self.field_dir(field)
        if mkdir:
            mkdirs(d)
        path = pathjoin(d, TRIAL_DATA_CSV)
        return path

    # TBD: needed only if we want to parallelize within fields rather than just across fields
    # def trial_dir(self, field, trial_num, mkdir=False):
    #     """
    #     Return the full pathname to the data for trial ``trial_num``,
    #     optionally creating the directory.
    #
    #     :param trial_num: (int) the trial number
    #     :param mkdir: (bool) whether to make the directory, if needed
    #     :return: the trial's data directory
    #     """
    #     upper = trial_num // 1000
    #     lower = trial_num % 1000
    #
    #     trial_dir = pathjoin(self.field_dir(field), 'trials', f"{upper:03d}", f"{lower:03d}")
    #
    #     if mkdir:
    #         mkdirs(trial_dir)
    #
    #     return trial_dir

    def metadata_path(self):
        return pathjoin(self.pathname, META_DATA_FILE)

    def chosen_fields(self):
        a = self.analysis
        names = self.field_names
        fields = [a.get_field(name) for name in names] if names else a.fields()
        return fields

    def lookup(self, full_name, field):
        class_name, attr_name = split_attr_name(full_name)

        if class_name is None or class_name == 'Field':
            obj = field

        elif class_name == 'Analysis':
            obj = self.analysis

        else:
            obj = field.find_process(class_name)
            if obj is None:
                raise McsUserError(f"A process of class '{class_name}' was not found in {field}")

        attr_obj = obj.attr_dict.get(attr_name)
        if attr_obj is None:
            raise McsUserError(f"The attribute '{attr_name}' was not found in '{obj}'")

        return attr_obj

    # TBD: need a way to specify correlations
    def generate(self, corr_mat=None):
        """
        Generate simulation data for the given ``Analysis``.

        :param corr_mat: a numpy matrix representing the correlation
           between each pair of parameters. corrMat[i,j] gives the
           desired correlation between the i'th and j'th entries of
           the parameter list.
        :return: none
        """
        trials = self.trials

        for field in self.chosen_fields():
            cols = []
            rv_list = []
            distributions = Distribution.distributions()

            for dist in distributions:
                target_attr = self.lookup(dist.full_name, field)

                # If the object has an explicit value for an attribute, we ignore the distribution
                if target_attr.explicit:
                    _logger.debug(f"{field} has an explicit value for '{dist.attr_name}'; ignoring distribution")
                    continue

                rv_list.append(dist.rv)
                cols.append(dist.attr_name if dist.class_name == 'Field' else dist.full_name)

            self.trial_data_df = df = lhs(rv_list, trials, columns=cols, corrMat=corr_mat)
            df.index.name = 'trial_num'
            self.save_trial_data(field)

    def save_trial_data(self, field):
        filename = self.trial_data_path(field, mkdir=True)
        self.trial_data_df.to_csv(filename)

    # def consolidate_results(self):
    #     """
    #     Walk the trial directories, accumulating results into a single top-level
    #     results file.
    #
    #     :return: the pathname of the results file.
    #     """
    #     pass

    def field_trial_data(self, field):
        """
        Read the trial data CSV from the top-level directory and return the DataFrame.
        The data is cached in the ``Simulation`` instance for re-use.

        :param field: (opgee.Field) the field to read data for
        :return: (pd.DataFrame) the values drawn for each field, parameter, and trial.
        """
        # TBD: allow option of using same draws across fields.

        if self.trial_data_df is not None:
            return self.trial_data_df

        path = self.trial_data_path(field)
        if not os.path.lexists(path):
            raise McsSystemError(f"Can't read trial data: '{path}' doesn't exist.")

        try:
            df = pd.read_csv(path, index_col='trial_num')

        except Exception as e:
            raise McsSystemError(f"Can't read trial data from '{path}': {e}")

        self.trial_data_df = df
        return df

    def trial_data(self, field, trial_num):
        """
        Return the values for all parameters for trial ``trial_num``.

        :param trial_num: (int) trial number
        :return: (pd.Series) the values for all parameters for the given trial.
        """
        df = self.field_trial_data(field)  # load data file on demand

        if trial_num not in df.index:
            path = self.trial_data_path(field)
            raise McsSystemError(f"Trial {trial_num} was not found in '{path}'")

        s = df.loc[trial_num]
        return s

    def set_trial_data(self, field, trial_num):
        data = self.trial_data(field, trial_num)

        for name, value in data.iteritems():
            attr = self.lookup(name, field)
            attr.explicit = True
            attr.set_value(value)

        self.analysis._after_init()
        field._after_init()

<<<<<<< HEAD
    def run_field(self, field, trial_nums):
        """

        :param field: (opgee.Field) the Field to evaluate in MCS
        :param trial_nums: (iterator of ints) the trial numbers to run
=======
    def run_field(self, field, trial_nums=None):
        """

        :param field: (opgee.Field) the Field to evaluate in MCS
        :param trial_nums: (iterator of ints) the trial numbers to run, or
           ``None`` to run all trials.
>>>>>>> 1b80a239
        :return: none
        """
        analysis = self.analysis

        results = []
<<<<<<< HEAD
=======

        trial_nums = range(self.trials) if trial_nums is None else trial_nums
>>>>>>> 1b80a239

        for trial_num in trial_nums:
            _logger.debug(f"Running trial {trial_num} for {field}")
            self.set_trial_data(field, trial_num)

            try:
                field.run(analysis)
                field.report()
            except ModelValidationError as e:
                _logger.warning(f"Skipping trial {trial_num} in {field}: {e}")
                continue

            # TBD: Save results (which?)
            # energy: Series dtype = "mmbtu/d"
            # emissions: DataFrame: cols are categories (Combustion, Land-use, Venting, Flaring, Fugitives, Other)
            #                       rows are (VOC, CO, CH4, N2O, CO2, GHG)
            # ghgs: Quantity "t/d" CO2e
            # ci: Quantity "g/MJ" CO2e
            #
            energy = field.energy.data
            emissions = field.emissions.data

            ghg = emissions.loc['GHG']
            total_ghg = ghg.sum()
            ci = field.compute_carbon_intensity(analysis)
            vff = ghg['Venting'] + ghg['Flaring'] + ghg['Fugitives']

            tup = (trial_num,
                   magnitude(ci),
                   magnitude(total_ghg),
                   magnitude(ghg['Combustion']),
                   magnitude(ghg['Land-use']),
                   magnitude(vff),
                   magnitude(ghg['Other']))

            results.append(tup)

        cols = ['trial_num',
                'CI',
                'total_GHG',
                'combustion',
                'land_use',
                'VFF',
                'other']

        df = pd.DataFrame.from_records(results, columns=cols)
        mkdirs(self.results_dir)
        pathname = pathjoin(self.results_dir, field.name + '.csv')
        _logger.info(f"Writing '{pathname}'")
        df.to_csv(pathname, index=False)

<<<<<<< HEAD
    def run_trial(self, field, trial_num):
        # Run a single trial and return a tuple with results

        analysis = self.analysis

        _logger.debug(f"Running trial {trial_num} for {field}")
        self.set_trial_data(field, trial_num)

        try:
            field.run(analysis)
            #field.report()
        except ModelValidationError as e:
            _logger.error(f"Skipping trial {trial_num}: {e}")
            return None

        # TBD: Save results (which?)
        # energy: Series dtype = "mmbtu/d"
        # emissions: DataFrame: cols are categories (Combustion, Land-use, Venting, Flaring, Fugitives, Other)
        #                       rows are (VOC, CO, CH4, N2O, CO2, GHG)
        # ghgs: Quantity "t/d" CO2e
        # ci: Quantity "g/MJ" CO2e
        #
        # energy = field.energy.data
        emissions = field.emissions.data

        ghg = emissions.loc['GHG']
        total_ghg = ghg.sum()
        ci = field.compute_carbon_intensity(analysis)
        vff = ghg['Venting'] + ghg['Flaring'] + ghg['Fugitives']

        tup = (trial_num,
               magnitude(ci),
               magnitude(total_ghg),
               magnitude(ghg['Combustion']),
               magnitude(ghg['Land-use']),
               magnitude(vff),
               magnitude(ghg['Other']))

        return tup

    def run_field_distributed(self, field, trial_nums):
        import ray
        from ..config import getParamAsInt

        cores = getParamAsInt('OPGEE.CPUsToUse') or os.cpu_count()
        actors = [Simulation(self.pathname, self.field_names) for _ in range(cores)]

        results = []

        # Split trials into approx equal size chunks to distribute
        # across `nprocs` CPUs.
        splits = np.array_split(np.array(trial_nums), cores)

        # Aggregate all of the results.
        results = ray.get([actor.run_trial.remote(field, split) for actor, split in zip(actors, splits)])

        cols = ['trial_num',
                'CI',
                'total_GHG',
                'combustion',
                'land_use',
                'VFF',
                'other']

        df = pd.DataFrame.from_records(results, columns=cols)
        mkdirs(self.results_dir)
        pathname = pathjoin(self.results_dir, field.name + '.csv')
        _logger.info(f"Writing '{pathname}'")
        df.to_csv(pathname, index=False)


=======
    # Deprecated
    # def run_trial(self, field, trial_num):
    #     # Run a single trial and return a tuple with results
    #
    #     analysis = self.analysis
    #
    #     _logger.debug(f"Running trial {trial_num} for {field}")
    #     self.set_trial_data(field, trial_num)
    #
    #     try:
    #         field.run(analysis)
    #         #field.report()
    #     except ModelValidationError as e:
    #         _logger.error(f"Skipping trial {trial_num}: {e}")
    #         return None
    #
    #     # TBD: Save results (which?)
    #     # energy: Series dtype = "mmbtu/d"
    #     # emissions: DataFrame: cols are categories (Combustion, Land-use, Venting, Flaring, Fugitives, Other)
    #     #                       rows are (VOC, CO, CH4, N2O, CO2, GHG)
    #     # ghgs: Quantity "t/d" CO2e
    #     # ci: Quantity "g/MJ" CO2e
    #     #
    #     # energy = field.energy.data
    #     emissions = field.emissions.data
    #
    #     ghg = emissions.loc['GHG']
    #     total_ghg = ghg.sum()
    #     ci = field.compute_carbon_intensity(analysis)
    #     vff = ghg['Venting'] + ghg['Flaring'] + ghg['Fugitives']
    #
    #     tup = (trial_num,
    #            magnitude(ci),
    #            magnitude(total_ghg),
    #            magnitude(ghg['Combustion']),
    #            magnitude(ghg['Land-use']),
    #            magnitude(vff),
    #            magnitude(ghg['Other']))
    #
    #     return tup
>>>>>>> 1b80a239

    def run(self, trial_nums):
        """
        Run the given Monte Carlo trials for ``analysis``. If ``fields`` is
        ``None``, all fields are run, otherwise, only the indicated fields are
        run.

        :param trial_nums: (list of int) trials to run. ``None`` implies all trials.
        :param fields: (list of str) names of fields to run
        :return: none
        """
        for field in self.chosen_fields():
            if field.is_enabled():
                self.run_field(field, trial_nums)
            else:
                _logger.info(f"Ignoring disabled {field}")

            # results for a field in `analysis`. Each column represents the results
            # of a single output variable. Each row represents the value of all output
            # variables for one trial of a single field. The field name is thus
            # included in each row, allowing results for all fields in a single
            # analysis to be stored in one file.<|MERGE_RESOLUTION|>--- conflicted
+++ resolved
@@ -195,11 +195,7 @@
         else:
             self._load_meta_data()
 
-<<<<<<< HEAD
-        mf = ModelFile(self.model_file, use_default_model=False)
-=======
         mf = ModelFile(self.model_file, use_default_model=False, save_to_path=save_to_path)
->>>>>>> 1b80a239
         self.model = mf.model
 
         self.analysis = analysis = self.model.get_analysis(self.analysis_name, raiseError=False)
@@ -431,30 +427,19 @@
         self.analysis._after_init()
         field._after_init()
 
-<<<<<<< HEAD
-    def run_field(self, field, trial_nums):
-        """
-
-        :param field: (opgee.Field) the Field to evaluate in MCS
-        :param trial_nums: (iterator of ints) the trial numbers to run
-=======
     def run_field(self, field, trial_nums=None):
         """
 
         :param field: (opgee.Field) the Field to evaluate in MCS
         :param trial_nums: (iterator of ints) the trial numbers to run, or
            ``None`` to run all trials.
->>>>>>> 1b80a239
         :return: none
         """
         analysis = self.analysis
 
         results = []
-<<<<<<< HEAD
-=======
 
         trial_nums = range(self.trials) if trial_nums is None else trial_nums
->>>>>>> 1b80a239
 
         for trial_num in trial_nums:
             _logger.debug(f"Running trial {trial_num} for {field}")
@@ -506,79 +491,6 @@
         _logger.info(f"Writing '{pathname}'")
         df.to_csv(pathname, index=False)
 
-<<<<<<< HEAD
-    def run_trial(self, field, trial_num):
-        # Run a single trial and return a tuple with results
-
-        analysis = self.analysis
-
-        _logger.debug(f"Running trial {trial_num} for {field}")
-        self.set_trial_data(field, trial_num)
-
-        try:
-            field.run(analysis)
-            #field.report()
-        except ModelValidationError as e:
-            _logger.error(f"Skipping trial {trial_num}: {e}")
-            return None
-
-        # TBD: Save results (which?)
-        # energy: Series dtype = "mmbtu/d"
-        # emissions: DataFrame: cols are categories (Combustion, Land-use, Venting, Flaring, Fugitives, Other)
-        #                       rows are (VOC, CO, CH4, N2O, CO2, GHG)
-        # ghgs: Quantity "t/d" CO2e
-        # ci: Quantity "g/MJ" CO2e
-        #
-        # energy = field.energy.data
-        emissions = field.emissions.data
-
-        ghg = emissions.loc['GHG']
-        total_ghg = ghg.sum()
-        ci = field.compute_carbon_intensity(analysis)
-        vff = ghg['Venting'] + ghg['Flaring'] + ghg['Fugitives']
-
-        tup = (trial_num,
-               magnitude(ci),
-               magnitude(total_ghg),
-               magnitude(ghg['Combustion']),
-               magnitude(ghg['Land-use']),
-               magnitude(vff),
-               magnitude(ghg['Other']))
-
-        return tup
-
-    def run_field_distributed(self, field, trial_nums):
-        import ray
-        from ..config import getParamAsInt
-
-        cores = getParamAsInt('OPGEE.CPUsToUse') or os.cpu_count()
-        actors = [Simulation(self.pathname, self.field_names) for _ in range(cores)]
-
-        results = []
-
-        # Split trials into approx equal size chunks to distribute
-        # across `nprocs` CPUs.
-        splits = np.array_split(np.array(trial_nums), cores)
-
-        # Aggregate all of the results.
-        results = ray.get([actor.run_trial.remote(field, split) for actor, split in zip(actors, splits)])
-
-        cols = ['trial_num',
-                'CI',
-                'total_GHG',
-                'combustion',
-                'land_use',
-                'VFF',
-                'other']
-
-        df = pd.DataFrame.from_records(results, columns=cols)
-        mkdirs(self.results_dir)
-        pathname = pathjoin(self.results_dir, field.name + '.csv')
-        _logger.info(f"Writing '{pathname}'")
-        df.to_csv(pathname, index=False)
-
-
-=======
     # Deprecated
     # def run_trial(self, field, trial_num):
     #     # Run a single trial and return a tuple with results
@@ -619,7 +531,6 @@
     #            magnitude(ghg['Other']))
     #
     #     return tup
->>>>>>> 1b80a239
 
     def run(self, trial_nums):
         """
