--- conflicted
+++ resolved
@@ -260,12 +260,7 @@
             # Running with n_workers=1, threads_per_worker=2 resulted in weird runtime errors in Chemical.
             # self.cluster = cluster = SubprocessCluster(n_workers=1, threads_per_worker=num_engines, processes=False)
 
-<<<<<<< HEAD
-            self.cluster = cluster = LocalCluster(n_workers=4, threads_per_worker=1, processes=True,
-                                                  local_directory=local_dir,memory_limit="10GiB")
-=======
             self.cluster = cluster = SubprocessCluster(n_workers=num_workers, threads_per_worker=1, worker_kwargs=dict(local_directory=local_dir))
->>>>>>> a33f4de7
 
         else:
             raise McsSystemError(f"Unknown cluster type '{cluster_type}'. Valid options are 'slurm' and 'local'.")
@@ -330,12 +325,7 @@
 
         else:
             # N.B. start_cluster saves client in self.client and returns it as well
-<<<<<<< HEAD
-            print(num_engines, 'num_engines')
-            client = self.start_cluster(num_engines=num_engines, minutes_per_task=minutes_per_task)
-=======
             client = self.start_cluster(num_workers=num_engines, minutes_per_task=minutes_per_task)
->>>>>>> a33f4de7
 
             # Start the worker processes on all available CPUs.
             futures = client.map(lambda pkt: pkt.run(result_type),packets)
