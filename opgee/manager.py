#
# manager.py -- implements running a distributed computation using dask.
#
# Author: Richard Plevin
#
# Copyright (c) 2023 the author and The Board of Trustees of the Leland Stanford
# Junior University. See LICENSE.txt for license details.
#
import asyncio
import dask
from dask_jobqueue import SLURMCluster
from dask.distributed import Client, LocalCluster, as_completed
from glob import glob
import os
import pandas as pd
import pint
import re
from typing import Sequence

from .core import OpgeeObject, Timer
from .config import getParam, getParamAsInt, getParamAsBoolean, pathjoin
from .constants import CLUSTER_NONE, SIMPLE_RESULT, DETAILED_RESULT, ERROR_RESULT
from .error import McsSystemError, AbstractMethodError
from .field import FieldResult
from .log import getLogger, setLogFile
from .model_file import extract_model
from .post_processor import PostProcessor
from .utils import flatten, pushd, mkdirs
from .mcs.simulation import Simulation, RESULTS_CSV, FAILURES_CSV

# To debug dask, uncomment the following 2 lines
# import logging
# logging.basicConfig(format='%(levelname)s:%(message)s', level=logging.DEBUG)

_logger = getLogger(__name__)

def _walltime(minutes: int) -> str:
    """
    Convert minutes to a walltime string suitable for SLURM

    :param minutes: (int) a number of minutes
    :return: (str) a string of the form "HH:MM:00"
    """
    return f"{minutes // 60 :02d}:{minutes % 60 :02d}:00"

# From recipes at https://docs.python.org/3/library/itertools.html
def _batched(iterable, length):
    """
    Batch data into tuples of length n. The last batch may be shorter.
    Example: batched('ABCDEFG', 3) --> ABC DEF G
    """
    from itertools import islice

    if length < 1:
        raise ValueError('_batched: length must be > 0')

    it = iter(iterable)
    while batch := tuple(islice(it, length)):
        yield batch


class AbsPacket(OpgeeObject):
    """
    Abstract superclass for FieldPacket and TrialPacket
    """
    _next_packet_num: int = 1

    def __init__(self, items):
        self.items = items
        self.packet_num = AbsPacket._next_packet_num
        AbsPacket._next_packet_num += 1

    def __str__(self):  # pragma: no cover
        return f"<{self.__class__.__name__} {self.packet_num} count:{len(self.items)}>"

    def __iter__(self):
        """
        Iterate over the field names
        """
        yield from self.items

    def run(self, result_type):
        """
        Must be implemented by subclass.

        Run the trials in ``packet``, serially. In distributed mode,
        this set of runs is performed on a single worker process.

        :param result_type: (str) the type of results to return, i.e.
          SIMPLE_RESULT or DETAILED_RESULT
        :return: (list of FieldResult)
        """
        raise AbstractMethodError(self.__class__, 'run')

    def packetize(self, *args, **kwargs):
        "Must be implemented by subclass"
        raise AbstractMethodError(self.__class__, 'packetize')


class FieldPacket(AbsPacket):
    def __init__(self,
                 model_xml_file: str,
                 analysis_name: str,             # TBD: might not be needed here
                 field_names: Sequence[str]):
        """
        Create a ``FieldPacket`` of OPGEE runs to perform on a worker process.
        FieldPackets are defined by a list of field names. The worker process will
        iterate over the list of field names.

        :param analysis_name: (str) the name of the ``Analysis`` the runs are using
        :param field_names: (list of str) names of fields to iterate over for non-MCS
        """
        super().__init__(field_names)
        self.model_xml_file = model_xml_file
        self.analysis_name = analysis_name

    @classmethod
    def packetize(cls,
                  model_xml_file: str,
                  analysis_name: str,
                  field_names: Sequence[str],
                  packet_size: int):
        """
        Packetizes over ``field_names``. Each packet contains a set of
        field names to iterate over.
        """
        packets = [FieldPacket(model_xml_file, analysis_name, field_names)
                   for field_names in _batched(field_names, packet_size)]
        return packets

    def run(self, result_type):
        timer = Timer(f"FieldPacket.run({self})")
        field_names = self.items
        results = run_serial(self.model_xml_file, self.analysis_name, field_names,
                             result_type=result_type)
        timer.stop()

        _logger.debug(f"FieldPacket.run({self}) returning {len(results)} results")
        return results


class TrialPacket(AbsPacket):
    def __init__(self, sim_dir: str, field_name: str, trial_nums: Sequence[int]):
        super().__init__(trial_nums)
        self.sim_dir = sim_dir
        self.field_name = field_name

    @classmethod
    def packetize(cls,
                  sim_dir: str,
                  trial_nums: Sequence[int],
                  field_names: Sequence[str],
                  packet_size: int):
        """
        Packetizes over ``trial_nums`` for each name in ``field_names``.
        Each resulting packet identifies a set of trials for one field.
        """
        packets = [TrialPacket(sim_dir, field_name, trial_batch)
                   for field_name in field_names
                   for trial_batch in _batched(trial_nums, packet_size)]
        return packets

    def run(self, result_type):
        """
        Run the trials in ``packet``, serially. In distributed mode,
        this set of runs is performed on a single worker process.

        :param result_type: (str) the type of results to return, i.e.
          SIMPLE_RESULT or DETAILED_RESULT
        :return: (list of FieldResult)
        """
        timer = Timer(f"TrialPacket.run({self})")

        field_name = self.field_name

        sim_dir = self.sim_dir
        sim = Simulation(sim_dir, field_names=[field_name], save_to_path="")
        field_dir = Simulation.field_dir_path(sim_dir, field_name)
        log_file = f"{field_dir}/packet-{self.packet_num}.log"
        setLogFile(log_file, remove_old_file=True)

        _logger.info(f"Running MCS for field '{field_name}'")

        results = sim.run_packet(self, result_type)
        timer.stop()

        _logger.debug(f"TrialPacket.run({self}) returning {len(results)} results")
        return results



class Manager(OpgeeObject):
    def __init__(self, cluster_type=None):
        from .constants import CLUSTER_TYPES
        cluster_type = (cluster_type or getParam('OPGEE.ClusterType')).lower()

        if cluster_type not in CLUSTER_TYPES:
            raise McsSystemError(f"Unknown cluster type '{cluster_type}'. "
                                 f"Valid options are {CLUSTER_TYPES}.")

        self.cluster_type = cluster_type
        self.cluster = None
        self.client = None

    def __str__(self):
        cls = self.__class__.__name__
        return f"<{cls} cluster:{self.cluster_type}>"

    def start_cluster(self, num_engines=None, minutes_per_task=None):
        cluster_type = self.cluster_type

        _logger.info(f"Creating {cluster_type} cluster")

        cores = getParamAsInt('SLURM.CoresPerNode') # "Total number of cores per job"

        local_dir = getParam('SLURM.TempDir')
        mkdirs(local_dir)

        if cluster_type == 'slurm':
            # "Cut the job up into this many processes. Good for GIL workloads or for nodes with
            #  many cores. By default, process ~= sqrt(cores) so that the number of processes and
            #  the number of threads per process is roughly the same."
            processes_per_core = getParamAsInt('SLURM.ProcessesPerCore')
            processes = cores // processes_per_core
            shell = getParam('SLURM.Shell')

            # N.B. "Failed to launch worker. You cannot use the --no-nanny argument when n_workers > 1."
            nanny = getParamAsBoolean('SLURM.UseNanny')  # "Whether to start a nanny process"

            job_script_prologue = None # ['conda activate opgee'] failed
            minutes_per_task = minutes_per_task or getParamAsInt("SLURM.MinutesPerTask")

            arg_dict = dict(
                account = getParam('SLURM.Account') or None,
                job_name = getParam('SLURM.JobName'),
                queue = getParam('SLURM.Partition'),
                walltime = _walltime(minutes_per_task),
                cores=cores,
                processes=processes,
                memory = getParam('SLURM.MemPerJob'),
                local_directory = local_dir,
                interface = getParam('SLURM.Interface') or None,
                shebang = '#!' + shell if shell else None,
                nanny = nanny,  # can't seem to get nanny = False to work...
                job_script_prologue = job_script_prologue,
            )

            _logger.debug(f"calling SLURMCluster({arg_dict})")

            # n_workers: "Number of workers to start by default. Defaults to 0. See the scale method"
            cluster = SLURMCluster(**arg_dict)
            _logger.debug(cluster.job_script())

            _logger.debug(f"calling cluster.scale(cores={num_engines})")
            cluster.scale(cores=num_engines)  # scale up to the desired total number of cores

        elif cluster_type == 'local':
            # Set processes=False and swap n_workers and threads_per_worker to use threads in one
            # process, which is helpful for debugging. Note that some packages are not thread-safe.
            # Running with n_workers=1, threads_per_worker=2 resulted in weird runtime errors in Chemical.
            # self.cluster = cluster = LocalCluster(n_workers=1, threads_per_worker=num_engines, processes=False)

            self.cluster = cluster = LocalCluster(n_workers=num_engines, threads_per_worker=1, processes=True,
                                                  local_directory=local_dir)

        else:
            raise McsSystemError(f"Unknown cluster type '{cluster_type}'. Valid options are 'slurm' and 'local'.")

        _logger.info(f"Starting {cluster_type } cluster")
        self.client = client = Client(cluster)

        _logger.info("Waiting for workers")
        while True:
            try:
                # print('.', sep='', end='')
                client.wait_for_workers(1, 15) # wait for 1 worker with 15 sec timeout
                break
            except (dask.distributed.TimeoutError, asyncio.exceptions.TimeoutError) as e:
                pass
                #print(e) # prints "Only 0/1 workers arrived after 15"

        _logger.info("Workers are running")
        return client

    def stop_cluster(self):
        from time import sleep

        _logger.info("Stopping cluster")
        self.client.close()
        sleep(5)
        self.client.shutdown()
        sleep(5)

        #self.client.retire_workers()
        #sleep(1)
        #self.client.scheduler.shutdown()

        self.client = self.cluster = None

    def run_packets(self,
                    packets: list[AbsPacket],
                    result_type: str = None,
                    num_engines: int = 0,
                    minutes_per_task: int = 10):
        """
        Run a set of packets (i.e., FieldPackets or TrialPackets) on a dask cluster.
        Yields each packet's results as they are available.

        :param packets: (list of AbsPacket) the packets describing model runs to execute
        :param result_type: (str) either SIMPLE_RESULT or DETAILED_RESULT.
        :param num_engines: (int) the number of worker tasks to start
        :param minutes_per_task: (int) how many minutes of walltime to allocate for each worker.
        :return: (list of FieldResult) results for individual runs.
        """
        timer = Timer('Manager.run_packets')

        result_type = result_type or SIMPLE_RESULT

        # This is useful mainly for testing. Any real MCS will use a proper cluster.
        if self.cluster_type == CLUSTER_NONE:
            for pkt in packets:
                results = pkt.run(result_type)
                yield results

            _logger.debug("Finished running packets (no cluster)")

        else:
            # N.B. start_cluster saves client in self.client and returns it as well
            client = self.start_cluster(num_engines=num_engines, minutes_per_task=minutes_per_task)

            # Start the worker processes on all available CPUs.
            futures = client.map(lambda pkt: pkt.run(result_type),packets)

            for future, results in as_completed(futures, with_results=True):
                yield results

            _logger.debug("Workers finished")
            self.stop_cluster()

        _logger.info(timer.stop())
        return None

def _run_field(analysis_name, field_name, xml_string, result_type,
               use_default_model=True):
    """
    Run a single field, once, using the model in ``xml_string`` and return a
    ``FieldResult`` instance with results of ``result_type``.

    :param analysis_name: (str) the name of the ``Analysis`` to use to run the ``Field``
    :param field_name: (str) the name of the ``Field`` to run
    :param xml_string: (str) XML description of the model to run
    :param result_type: (str) the type of results to return, i.e., "detailed"
        or "simple"
    :param use_default_model: (bool) whether to use the built-in model files.
    :return: (FieldResult) results of ``result_type`` or ERROR_RESULT, if an error
        occurred.
    """
    from .model_file import ModelFile

    try:
        mf = ModelFile.from_xml_string(xml_string, add_stream_components=False,
                                       use_class_path=False,
                                       use_default_model=use_default_model,
                                       analysis_names=[analysis_name],
                                       field_names=[field_name])

        analysis = mf.model.get_analysis(analysis_name)
        field = analysis.get_field(field_name)
        field.run(analysis)
        result = field.get_result(analysis, result_type)

    except Exception as e:
        result = FieldResult(analysis_name, field_name, ERROR_RESULT, error=str(e))

    return result

# TODO: could be method of Manager
def run_serial(model_xml_file, analysis_name, field_names, result_type=DETAILED_RESULT):
    timer = Timer('run_serial')

    results = []

    for field_name, xml_string in extract_model(model_xml_file, analysis_name,
                                                field_names):
        result = _run_field(analysis_name, field_name, xml_string, result_type)
        if result.error:
            _logger.error(f"Failed: {result}")

        results.append(result)

    _logger.info(timer.stop())
    return results

def save_results(results, output_dir, batch_num=None):
    """
    Save "detailed" results, comprising top-level carbon intensity (CI) from
    ``results``, and per-process energy use, emissions details, and total output
     energy at system boundary. Results are written to CSV files under the
     directory ``output_dir``.

    :param results: (list[FieldResult]) results from running a ``Field``
    :param output_dir: (str) where to write the CSV files
    :param collect: (bool) whether to collect batched results into a
        single file
    :param batch_num: (int) if not None, a number to use in the CSV file
        name to distinguish partial result files.
    :return: none
    """
    if not results:
        _logger.debug("save_results received empty results list; nothing to do")
        return

    energy_cols = []
    natural_gas_cols = []
    upg_proc_gas_cols = []
    ngl_cols = []
    crude_oil_cols = []
    diesel_cols = []
    residual_fuel_cols = []
    petcoke_cols = []
    electricity_cols = []
    emission_cols = []
    gas_dfs = []
    ci_rows = []
<<<<<<< HEAD
    ei_rows = []
=======
    energy_output_rows = []
>>>>>>> 3512d8d3
    error_rows = []
    stream_dfs = []

    def create_dict(analysis, field, trial,
                    name=None, value=None, unit_col=True):
        # create the common portion of result dicts
        d = {"analysis": analysis_name,
             "field": field_name}

        if trial is not None:
            d["trial"] = trial

        if name:
            if isinstance(value, pint.Quantity):
                if unit_col:
                    d['units'] = value.u
                value = value.m
            d[name] = value
        return d

    for result in flatten(results):
        trial = result.trial_num

        analysis_name = result.analysis_name
        field_name = result.field_name

        if result.result_type == ERROR_RESULT:
            d = create_dict(analysis_name, field_name, trial)
            d['error'] = result.error
            error_rows.append(d)
            continue

        if result.result_type != SIMPLE_RESULT:
            if trial is not None:
                result.streams['trial'] = trial
                result.gases['trial'] = trial
                result.emissions['trial'] = trial
                result.energy['trial'] = trial      # energy consumption

            energy_cols.append(result.energy)
            natural_gas_cols.append(result.natural_gas)
            upg_proc_gas_cols.append(result.upg_proc_gas)
            ngl_cols.append(result.ngl)
            crude_oil_cols.append(result.crude_oil)
            diesel_cols.append(result.diesel)
            residual_fuel_cols.append(result.residual_fuel)
            petcoke_cols.append(result.petcoke)
            electricity_cols.append(result.electricity)
            emission_cols.append(result.emissions)
            stream_dfs.append(result.streams)
            gas_dfs.append(result.gases)

            # Add a row for total energy output
            d = create_dict(analysis_name, field_name, trial,
                            name='energy_output', value=result.energy_output)
            energy_output_rows.append(d)

        for name, ci in result.ci_results:
            d = create_dict(analysis_name, field_name, trial, name='CI', value=ci)
            d['node'] = name
            ci_rows.append(d)
        
        for name, ei in result.ei_results:
            d = {"analysis": result.analysis_name,
                 "field": result.field_name,
                 "node": name,
                 "EI": ei.m,
                 "Unit": 'dimensionless'}
            if trial is not None:
                d['trial'] = trial
            ei_rows.append(d)

    # Append batch number to filename if not None
    batch = '' if batch_num is None else f"_{batch_num}"

    def _to_csv(df, file_prefix):
        pathname = pathjoin(output_dir, f"{file_prefix}{batch}.csv")
        _logger.info(f"Writing '{pathname}'")
        df.to_csv(pathname, index=False)

    df = pd.DataFrame(data=ci_rows)
    _to_csv(df, 'carbon_intensity')

    df = pd.DataFrame(data=ei_rows)
    _to_csv(df, 'energy_intensity_1', index=False)

    if error_rows:
        df = pd.DataFrame(data=error_rows)
        _to_csv(df, 'errors')

    def _save_dfs(dfs, file_prefix):
        # Column name is field name, but we change this to 'value'
        # and we add a column with the field name.

        def _reformat(df):
            df = df.sort_index(axis="rows").reset_index()

            id_vars = ['process', 'unit']
            if 'trial' in df.columns:
                id_vars.append('trial')

            df = df.melt(value_name='value', var_name='field', id_vars=id_vars)
            return df

        dfs = [_reformat(df) for df in dfs]

        # concatenate the dataframes vertically
        df = pd.concat(dfs, axis="rows")

        # reordering the columns
        col_order = ['field', 'process', 'value', 'unit']
        if 'trial' in df.columns:
            col_order.insert(0, 'trial')

        df = df[col_order]
        _to_csv(df, file_prefix)

    # These aren't saved for SIMPLE_RESULTS
    if energy_cols:
<<<<<<< HEAD
        _save_cols(energy_cols, "energy")
    
    if natural_gas_cols:
        _save_cols(natural_gas_cols,"natural_gas")
    
    if upg_proc_gas_cols:
        _save_cols(upg_proc_gas_cols,"upg_proc_gas")
    
    if ngl_cols:
        _save_cols(ngl_cols,"ngl")

    if crude_oil_cols:
        _save_cols(crude_oil_cols,"crude_oil")

    if diesel_cols:
        _save_cols(diesel_cols,"diesel")

    if residual_fuel_cols:
        _save_cols(residual_fuel_cols,"residual_fuel")

    if petcoke_cols:
        _save_cols(petcoke_cols,"petcoke")
    
    if electricity_cols:
        _save_cols(electricity_cols,'electricity')
=======
        _save_dfs(energy_cols, "energy_use")

    if energy_output_rows:
        df = pd.DataFrame(data=energy_output_rows)
        _to_csv(df, "energy_output")
>>>>>>> 3512d8d3

    if emission_cols:
        _save_dfs(emission_cols, "emissions")

    if gas_dfs:
        df = pd.concat(gas_dfs, axis="rows")
        _to_csv(df, "gases")

    if stream_dfs:
        df = pd.concat(stream_dfs, axis="rows")
        _to_csv(df, "streams")

    # Save any results captured by optional post-processor plugins
    PostProcessor.save_post_processor_results(output_dir)

def _combine_results(filenames, output_name, sort_by=None):
    if not filenames:
        return

    dfs = [pd.read_csv(name, index_col=False) for name in filenames]
    combined = pd.concat(dfs, axis='rows')

    if sort_by:
        combined.sort_values(sort_by, inplace=True)

    _logger.debug(f"Writing '{output_name}'")
    combined.to_csv(output_name, index=False)


results_pat  = re.compile(r'results-\d+\.csv$')
failures_pat = re.compile(r'failures-\d+\.csv$')

def combine_mcs_results(sim_dir, field_names, delete=False):
    """
    Combine CSV files containing partial results/failures from an MCS into two files,
    results.csv and failures.csv.

    :param sim_dir: (str) the simulation directory
    :param field_names: (list of str) names of fields to combine results for
    :param delete: (bool) whether to delete partial files after combining them
    :return: nothing
    """
    with pushd(sim_dir):
        for field_name in field_names:
            # TBD: handle case that field directory isn't present
            with pushd(field_name):
                # use glob with its limited wildcard capability, then filter for the real pattern
                result_files = [name for name in glob(r'results-*.csv') if re.match(results_pat, name)]
                _combine_results(result_files, RESULTS_CSV, sort_by='trial_num')

                failure_files = [name for name in glob(r'failures-*.csv') if re.match(failures_pat, name)]
                _combine_results(failure_files, FAILURES_CSV, sort_by='trial_num')

                if delete:
                    for name in result_files + failure_files:
                        os.remove(name)

def combine_field_results(output_dir, field_names, delete=False):
    """
    Combine CSV files containing partial results/failures from an MCS into two files,
    results.csv and failures.csv.

    :param sim_dir: (str) the simulation directory
    :param field_names: (list of str) names of fields to combine results for
    :param delete: (bool) whether to delete partial files after combining them
    :return: nothing
    """
    with pushd(output_dir):
        for field_name in field_names:
            with pushd(field_name):
                # use glob with its limited wildcard capability, then filter for the real pattern
                result_files = [name for name in glob(r'results-*.csv') if re.match(results_pat, name)]
                _combine_results(result_files, RESULTS_CSV)

                failure_files = [name for name in glob(r'failures-*.csv') if re.match(failures_pat, name)]
                _combine_results(failure_files, FAILURES_CSV)

                if delete:
                    for name in result_files + failure_files:
                        os.remove(name)<|MERGE_RESOLUTION|>--- conflicted
+++ resolved
@@ -422,11 +422,8 @@
     emission_cols = []
     gas_dfs = []
     ci_rows = []
-<<<<<<< HEAD
     ei_rows = []
-=======
     energy_output_rows = []
->>>>>>> 3512d8d3
     error_rows = []
     stream_dfs = []
 
@@ -546,7 +543,6 @@
 
     # These aren't saved for SIMPLE_RESULTS
     if energy_cols:
-<<<<<<< HEAD
         _save_cols(energy_cols, "energy")
     
     if natural_gas_cols:
@@ -572,13 +568,10 @@
     
     if electricity_cols:
         _save_cols(electricity_cols,'electricity')
-=======
-        _save_dfs(energy_cols, "energy_use")
 
     if energy_output_rows:
         df = pd.DataFrame(data=energy_output_rows)
         _to_csv(df, "energy_output")
->>>>>>> 3512d8d3
 
     if emission_cols:
         _save_dfs(emission_cols, "emissions")
