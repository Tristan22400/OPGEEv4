#
# Drilling class
#
# Author: Wennan Long
#
# Copyright (c) 2021-2022 The Board of Trustees of the Leland Stanford Junior University.
# See LICENSE.txt for license details.
#
import numpy as np

from opgee import ureg
from ..emissions import EM_COMBUSTION, EM_LAND_USE
from ..energy import EN_DIESEL
from ..log import getLogger
from ..process import Process

_logger = getLogger(__name__)


class Drilling(Process):
    def _after_init(self):
        super()._after_init()
        self.field = field = self.get_field()

        self.fraction_wells_fractured = field.fraction_wells_fractured
        self.fracture_consumption_tbl = field.model.fracture_energy
<<<<<<< HEAD
        self.pressure_gradient_fracturing = field.attr("pressure_gradient_fracturing")
        self.volume_per_well_fractured = field.attr("volume_per_well_fractured")
        self.oil_sand_mine = field.attr("oil_sands_mine")
        if self.oil_sand_mine != "None":
            # TODO: move this to run method
            self.set_enabled(False)
            return
=======
        self.pressure_gradient_fracturing = field.pressure_gradient_fracturing
        self.volume_per_well_fractured = field.volume_per_well_fractured
        self.oil_sand_mine = field.oil_sands_mine
>>>>>>> 20cc48ed
        self.land_use_EF = field.model.land_use_EF
        self.ecosystem_richness = field.ecosystem_richness
        self.field_development_intensity = field.field_development_intensity

    def run(self, analysis):
        self.print_running_msg()

        if self.oil_sand_mine != "None":
            self.set_enabled(False)
            return

        field = self.field
        fracture_energy_constant = self.get_fracture_constant()
        fracture_diesel_use = self.get_fracture_diesel(fracture_energy_constant)
        fracture_fuel_consumption = self.fraction_wells_fractured * field.get_process_data("num_wells") * fracture_diesel_use
        fracture_energy_consumption = fracture_fuel_consumption * field.model.const("diesel-LHV")
        tot_energy_consumption = fracture_energy_consumption + field.get_process_data("drill_energy_consumption")
        wellhead_LHV_rate = field.get_process_data("wellhead_LHV_rate")
        cumulative_export_LHV = field.get_process_data("cumulative_export_LHV")
        diesel_consumption = wellhead_LHV_rate / cumulative_export_LHV * tot_energy_consumption

        # calculate land use emissions
        land_use_intensity_df = self.land_use_EF.loc["Oil sands mining"]
        land_use_intensity = land_use_intensity_df.loc[self.field_development_intensity]
        land_use_emission = land_use_intensity.sum() * field.get_process_data("exported_oil_LHV")

        # energy-use
        energy_use = self.energy
        energy_use.set_rate(EN_DIESEL, diesel_consumption)

        emissions = self.emissions
        energy_for_combustion = energy_use.data.drop("Electricity")
        combustion_emission = (energy_for_combustion * self.process_EF).sum()
        emissions.set_rate(EM_COMBUSTION, "CO2", combustion_emission)
        emissions.set_rate(EM_LAND_USE, "CO2", land_use_emission)

    def get_fracture_constant(self):
        """
        Calculate fracturing rig energy consumption constant a, b, c

        :return:Array list of const [a, b, c]
        """

        result = []
        value = self.pressure_gradient_fracturing
        tbl = self.fracture_consumption_tbl
        result.append(np.interp(value.m, tbl["a"].index, tbl["a"].values))
        result.append(np.interp(value.m, tbl["b"].index, tbl["b"].values))
        result.append(np.interp(value.m, tbl["c"].index, tbl["c"].values))

        return result

    def get_fracture_diesel(self, constants):
        """
        Calculate diesel use per well for fracturing

        :return: diesel use (unit=gallon)
        """
        variables = []
        volume = self.volume_per_well_fractured.m
        variables.append(volume * volume)
        variables.append(volume)
        variables.append(1)

        result = np.dot(variables, constants)
        result = ureg.Quantity(result, "gallon")
        return result<|MERGE_RESOLUTION|>--- conflicted
+++ resolved
@@ -24,19 +24,9 @@
 
         self.fraction_wells_fractured = field.fraction_wells_fractured
         self.fracture_consumption_tbl = field.model.fracture_energy
-<<<<<<< HEAD
-        self.pressure_gradient_fracturing = field.attr("pressure_gradient_fracturing")
-        self.volume_per_well_fractured = field.attr("volume_per_well_fractured")
-        self.oil_sand_mine = field.attr("oil_sands_mine")
-        if self.oil_sand_mine != "None":
-            # TODO: move this to run method
-            self.set_enabled(False)
-            return
-=======
         self.pressure_gradient_fracturing = field.pressure_gradient_fracturing
         self.volume_per_well_fractured = field.volume_per_well_fractured
         self.oil_sand_mine = field.oil_sands_mine
->>>>>>> 20cc48ed
         self.land_use_EF = field.model.land_use_EF
         self.ecosystem_richness = field.ecosystem_richness
         self.field_development_intensity = field.field_development_intensity
