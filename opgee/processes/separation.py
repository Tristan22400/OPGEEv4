#
# Separation class
#
# Author: Wennan Long
#
# Copyright (c) 2021-2022 The Board of Trustees of the Leland Stanford Junior University.
# See LICENSE.txt for license details.
#
from ..combine_streams import combine_streams
from ..core import TemperaturePressure
from ..emissions import EM_COMBUSTION, EM_FUGITIVES
from ..log import getLogger
from ..process import Process
from ..processes.compressor import Compressor
from ..stream import Stream, PHASE_LIQUID
from ..thermodynamics import rho
from .shared import get_energy_carrier, get_energy_consumption_stages

_logger = getLogger(__name__)


class Separation(Process):
    def _after_init(self):
        super()._after_init()
        self.field = field = self.get_field()
        self.oil_volume_rate = field.oil_volume_rate

        # Primary mover type is one of: {"NG_engine", "Electric_motor", "Diesel_engine", "NG_turbine"}
        self.prime_mover_type = self.attr("prime_mover_type")

        self.loss_rate = self.venting_fugitive_rate()
        self.loss_rate = (1 / (1 - self.loss_rate)).to("frac")

        self.outlet_tp = TemperaturePressure(self.attr("temperature_outlet"),
                                             self.attr("pressure_outlet"))

        self.temperature_stage1 = field.wellhead_t
        self.temperature_stage2 = (self.temperature_stage1.to("kelvin") + self.outlet_tp.T.to("kelvin")) / 2

        self.pressure_stage1 = self.attr("pressure_first_stage")
        self.pressure_stage2 = self.attr("pressure_second_stage")
        self.pressure_stage3 = self.attr("pressure_third_stage")

        self.gas_oil_ratio = field.gas_oil_ratio
        self.gas_comp = field.gas_comp

        self.water_oil_ratio = field.WOR

        self.num_of_stages = self.attr("number_stages")

        self.pressure_after_boosting = field.stab_gas_press

        self.water_content = self.attr("water_content_oil_emulsion")
<<<<<<< HEAD
        self.compressor_eff = self.attr("eta_compressor").to("frac")

        self.oil_sand_mine = field.attr("oil_sands_mine")
        # oil sand mining has no separation
        if self.oil_sand_mine != "None":
            # TODO: move this to run()
            self.set_enabled(False)
            return
=======
        self.compressor_eff = self.attr("eta_compressor")
        self.oil_sands_mine = field.oil_sands_mine
>>>>>>> 20cc48ed

    def run(self, analysis):
        self.print_running_msg()
        field = self.field


        # oil sand mining has no separation
        if self.oil_sands_mine != "None":
            self.set_enabled(False)
            return

        # mass rate
        input = self.find_input_stream("crude oil")

        loss_rate = field.component_fugitive_table[self.name]
        gas_fugitives = self.set_gas_fugitives(input, loss_rate)

        gas_after = self.find_output_stream("gas for partition")
        gas_after.copy_gas_rates_from(input)
        gas_after.subtract_rates_from(gas_fugitives)
        field.save_process_data(gas_tp_after_separation=gas_after.tp)

        self.set_iteration_value(gas_after.total_flow_rate())

        # energy rate

        free_gas_stages, final_GOR = self.get_free_gas_stages(self.field)  # (float, list) scf/bbl
        gas_compression_volume_stages = [(self.oil_volume_rate * free_gas).to("mmscf/day") for free_gas in
                                         free_gas_stages]
        compressor_brake_horsepower_of_stages = self.compressor_brake_horsepower_of_stages(self.field,
                                                                                           gas_after,
                                                                                           gas_compression_volume_stages)
        energy_consumption_of_stages = get_energy_consumption_stages(self.prime_mover_type,
                                                                     compressor_brake_horsepower_of_stages)
        energy_consumption_sum = sum(energy_consumption_of_stages)

        energy_use = self.energy
        energy_carrier = get_energy_carrier(self.prime_mover_type)
        energy_use.set_rate(energy_carrier, energy_consumption_sum)

        # import/export
        self.set_import_from_energy(energy_use)

        # emission rate
        emissions = self.emissions
        energy_for_combustion = energy_use.data.drop("Electricity")
        combustion_emission = (energy_for_combustion * self.process_EF).sum()
        emissions.set_rate(EM_COMBUSTION, "CO2", combustion_emission)

        emissions.set_from_stream(EM_FUGITIVES, gas_fugitives)

    def impute(self):
        field = self.field
        oil = field.oil

        gas_after, oil_after, water_after = self.get_output_streams(field)
        gas_after.multiply_flow_rates(self.loss_rate)

        output = combine_streams([oil_after, gas_after, water_after], oil.API)

        input = self.find_input_stream("crude oil")
        input.copy_flow_rates_from(output, tp=field.wellhead_tp)
        oil_LHV_rate = oil.energy_flow_rate(input)
        gas_LHV_rate = field.gas.energy_flow_rate(input)
        field.save_process_data(wellhead_LHV_rate=gas_LHV_rate + oil_LHV_rate)

    def get_stages_temperature_and_pressure(self):

        temperature_of_stages = [self.temperature_stage1, self.temperature_stage2.to("degF"), self.outlet_tp.T]

        pressure_of_stages = [self.pressure_stage1, self.pressure_stage2, self.pressure_stage3]

        return temperature_of_stages, pressure_of_stages

    def get_output_streams(self, field):
        temperature_of_stages, pressure_of_stages = self.get_stages_temperature_and_pressure()

        oil = field.oil
        gas = field.gas
        std_tp = field.stp

        gas_after = self.find_output_stream("gas for partition")

        last = self.num_of_stages - 1
        stream = Stream("stage_stream", TemperaturePressure(temperature_of_stages[last],
                                                            pressure_of_stages[last]))

        density = oil.density(stream,  # lb/ft3
                              oil.oil_specific_gravity,
                              oil.gas_specific_gravity,
                              oil.gas_oil_ratio)

        gas_volume_rate = self.oil_volume_rate * self.gas_oil_ratio * self.gas_comp
        gas_density = gas.component_gas_rho_STP[self.gas_comp.index]
        gas_mass_rate = gas_volume_rate * gas_density

        for component, mass_rate in gas_mass_rate.items():
            gas_after.set_gas_flow_rate(component, mass_rate.to("tonne/day"))

        gas_after.tp.set(T=self.outlet_tp.T, P=self.pressure_after_boosting)

        oil_after = self.find_output_stream("crude oil")
        oil_mass_rate = (self.oil_volume_rate * density).to("tonne/day")
        water_in_oil_mass_rate = self.water_in_oil_mass_rate(oil_mass_rate)
        oil_after.set_liquid_flow_rate("oil", oil_mass_rate)
        oil_after.set_liquid_flow_rate("H2O", water_in_oil_mass_rate)
        oil_after.set_tp(self.outlet_tp)

        water_density_STP = rho("H2O", std_tp.T, std_tp.P, PHASE_LIQUID)
        water_mass_rate = (self.oil_volume_rate * self.water_oil_ratio * water_density_STP.to("tonne/barrel_water") -
                           water_in_oil_mass_rate)
        water_after = self.find_output_stream("water")
        water_after.set_liquid_flow_rate("H2O", water_mass_rate)
        water_after.set_tp(self.outlet_tp)

        return gas_after, oil_after, water_after

    def water_in_oil_mass_rate(self, oil_mass_rate):
        """

        :param field:
        :param oil_mass_rate: (float) oil mass rate
        :return: (float) water mass rate in the oil stream after separation (unit = tonne/day)
        """
        water_in_oil_mass_rate = (oil_mass_rate * self.water_content).to("tonne/day")
        return water_in_oil_mass_rate

    def get_free_gas_stages(self, field):
        oil = field.oil

        temperature_of_stages, pressure_of_stages = self.get_stages_temperature_and_pressure()

        solution_gas_oil_ratio_of_stages = [oil.gas_oil_ratio]
        for stage in range(self.num_of_stages):
            stream_stages = Stream("stage_stream", TemperaturePressure(temperature_of_stages[stage],
                                                                       pressure_of_stages[stage]))
            solution_gas_oil_ratio = oil.solution_gas_oil_ratio(stream_stages,
                                                                oil.oil_specific_gravity,
                                                                oil.gas_specific_gravity,
                                                                oil.gas_oil_ratio)
            solution_gas_oil_ratio_of_stages.append(solution_gas_oil_ratio)

        free_gas_of_stages = []
        for i in range(1, len(solution_gas_oil_ratio_of_stages)):
            free_gas_of_stages.append(solution_gas_oil_ratio_of_stages[i - 1] -
                                      solution_gas_oil_ratio_of_stages[i])

        return free_gas_of_stages, solution_gas_oil_ratio_of_stages[-1]

    def compressor_brake_horsepower_of_stages(self, field, gas_stream, gas_compression_volume_stages):
        """
        Get the compressor horsepower of all stages in the separator

        :param field:
        :param gas_stream:
        :param gas_compression_volume_stages: (float) a list contains gas compression volume for each stages
        :return: (float) compresssor brake horsepower for each stages
        """

        temperature_of_stages, pressure_of_stages = self.get_stages_temperature_and_pressure()

        overall_compression_ratio_stages = [self.pressure_after_boosting /
                                            pressure_of_stages[stage] for stage in range(self.num_of_stages)]
        compression_ratio_per_stages = Compressor.get_compression_ratio_stages(overall_compression_ratio_stages)
        num_of_compression_stages = Compressor.get_num_of_compression_stages(overall_compression_ratio_stages)  # (int)

        brake_horsepower_of_stages = []
        for (inlet_temp, inlet_press, compression_ratio,
             gas_compression_volume, num_of_compression) \
                in zip(temperature_of_stages,
                       pressure_of_stages,
                       compression_ratio_per_stages,
                       gas_compression_volume_stages,
                       num_of_compression_stages):
            work_sum, _, _ = Compressor.get_compressor_work_temp(field, inlet_temp, inlet_press,
                                                                 gas_stream, compression_ratio, num_of_compression)
            horsepower = work_sum * gas_compression_volume
            brake_horsepower = horsepower / self.compressor_eff
            brake_horsepower_of_stages.append(brake_horsepower)

        return brake_horsepower_of_stages<|MERGE_RESOLUTION|>--- conflicted
+++ resolved
@@ -51,19 +51,8 @@
         self.pressure_after_boosting = field.stab_gas_press
 
         self.water_content = self.attr("water_content_oil_emulsion")
-<<<<<<< HEAD
-        self.compressor_eff = self.attr("eta_compressor").to("frac")
-
-        self.oil_sand_mine = field.attr("oil_sands_mine")
-        # oil sand mining has no separation
-        if self.oil_sand_mine != "None":
-            # TODO: move this to run()
-            self.set_enabled(False)
-            return
-=======
         self.compressor_eff = self.attr("eta_compressor")
         self.oil_sands_mine = field.oil_sands_mine
->>>>>>> 20cc48ed
 
     def run(self, analysis):
         self.print_running_msg()
